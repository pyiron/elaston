--- conflicted
+++ resolved
@@ -11,8 +11,4 @@
 - coverage
 - numpy =2.2.3
 - pint =0.24.4
-<<<<<<< HEAD
-- semantikon =0.0.12
-=======
-- semantikon =0.0.15
->>>>>>> aab43227
+- semantikon =0.0.15