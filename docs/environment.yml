--- conflicted
+++ resolved
@@ -9,9 +9,5 @@
 - versioneer
 - coveralls
 - coverage
-<<<<<<< HEAD
 - numpy =2.1.0
-=======
-- numpy =2.0.1
-- pint=0.24.3
->>>>>>> 7fe49f81
+- pint=0.24.3