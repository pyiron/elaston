--- conflicted
+++ resolved
@@ -3,11 +3,6 @@
 dependencies:
 - coveralls
 - coverage
-<<<<<<< HEAD
 - numpy =2.2.1
 - pint=0.24.3
-=======
-- numpy =2.1.1
-- pint=0.24.3
-- semantikon=0.0.4
->>>>>>> 4928b3da
+- semantikon=0.0.4