# coding: utf-8
# Copyright (c) Max-Planck-Institut für Eisenforschung GmbH - Computational Materials Design (CM) Department
# Distributed under the terms of "New BSD License", see the LICENSE file.

import numpy as np
from elaston.green import Anisotropic, Isotropic, Green
from elaston import eshelby
from elaston import tools
from elaston import elastic_constants

__author__ = "Sam Waseda"
__copyright__ = (
    "Copyright 2021, Max-Planck-Institut für Eisenforschung GmbH "
    "- Computational Materials Design (CM) Department"
)
__version__ = "1.0"
__maintainer__ = "Sam Waseda"
__email__ = "waseda@mpie.de"
__status__ = "development"
__date__ = "Aug 21, 2021"


point_defect_explanation = """
According to the definition of the Green's function (cf. docstring of `get_greens_function`):

.. math:
    u_i(r) = \\sum_a G_{ij}(r-a)f_j(a)

where :math:`u_i(r)` is the displacement field of component :math:`i` at position :math:`r` and
:math:`f_j(a)` is the force component :math:`j` of the atom at position :math:`a`. By taking the
polynomial development we obtain:

.. math:
    u_i(r) \\approx G_{ij}(r)\\sum_a f_j(a)-\\frac{\\partial G_{ij}}{\\partial r_k}(r)\\sum_a a_k f_j(a)

The first term disappears because the sum of the forces is zero. From the second term we define
the dipole tensor :math:`P_{jk} = a_k f_j(a)`. Following the definition above, we can obtain the
displacement field, strain field, stress field and energy density field if the dipole tensor and
the elastic tensor are known.

The dipole tensor of a point defect is commonly obtained from the following equation:

.. math:
    U = \\frac{V}{2} \\varepsilon_{ij}C_{ijkl}\\varepsilon_{kl}-P_{kl}\\varepsilon_{kl}

where :math:`U` is the potential energy, :math:`V` is the volume and :math:`\\varepsilon` is the
strain field. At equilibrium, the derivative of the potential energy with respect to the strain
disappears:

.. math:
    P_{ij} = VC_{ijkl}\\varepsilon_{kl} = V\\sigma_{ij}

With this in mind, we can calculate the dipole tensor of Ni in Al with the following lines:

>>> from pyiron_atomistics import Project
>>> pr = Project('dipole_tensor')
>>> job = pr.create.job.Lammps('dipole')
>>> n_repeat = 3
>>> job.structure = pr.create.structure.bulk('Al', cubic=True).repeat(n_repeat)
>>> job.structure[0] = 'Ni'
>>> job.calc_minimize()
>>> job.run()
>>> dipole_tensor = -job.structure.get_volume()*job['output/generic/pressures'][-1]

Instead of working with atomistic calculations, the dipole tensor can be calculated by the
lambda tensor [1], which is defined as:

.. math:
    \\lambda_{ij} = \\frac{1]{V} \\frac{\\partial \\varepsilon_{ij}}{\\partial c}

where :math:`c` is the concentration of the defect, :math:`V` is the volume
and :math:`\\varepsilon` is the strain field. Then the dipole tensor is given by:

.. math:
    P_{ij} = VC_{ijkl}\\lambda_{kl}

ref:

[1]
Nowick, Arthur S.
Anelastic relaxation in crystalline solids.
Vol. 1. Elsevier, 2012.
"""


class LinearElasticity:
    """
    Linear elastic field class based on the 3x3x3x3 elastic tensor :math:C_{ijkl}:

    .. math:
        \\sigma_{ij} = C_{ijkl} * \\epsilon_{kl}

    where :math:\\sigma_{ij} is the ij-component of stress and
    :math:\\epsilon_{kl} is the kl-component of strain.

    Examples I: Get bulk modulus from the elastic tensor:

    >>> medium = LinearElasticity(elastic_tensor)
    >>> print(medium.bulk_modulus)

    Example II: Get strain field around a point defect:

    >>> import numpy as np
    >>> medium = LinearElasticity(elastic_tensor)
    >>> random_positions = np.random.random((10, 3))-0.5
    >>> dipole_tensor = np.eye(3)
    >>> print(medium.get_point_defect_strain(random_positions, dipole_tensor))

    Example III: Get stress field around a dislocation:

    >>> import numpy as np
    >>> medium = LinearElasticity(elastic_tensor)
    >>> random_positions = np.random.random((10, 3))-0.5
    >>> burgers_vector = np.array([0, 0, 1])
    >>> print(medium.get_dislocation_stress(random_positions, burgers_vector))

    Example IV: Estimate the distance between partial dislocations:

    >>> medium = LinearElasticity(elastic_tensor)
    >>> partial_one = np.array([-0.5, 0, np.sqrt(3)/2])*lattice_constant
    >>> partial_two = np.array([0.5, 0, np.sqrt(3)/2])*lattice_constant
    >>> distance = 100
    >>> stress_one = medium.get_dislocation_stress([0, distance, 0], partial_one)
    >>> print('Choose `distance` in the way that the value below corresponds to SFE')
    >>> medium.get_dislocation_force(stress_one, [0, 1, 0], partial_two)

    """

    def __init__(
        self,
        C_tensor=None,
        C_11=None,
        C_12=None,
        C_13=None,
        C_22=None,
        C_33=None,
        C_44=None,
        C_55=None,
        C_66=None,
        youngs_modulus=None,
        poissons_ratio=None,
        shear_modulus=None,
        orientation=None,
    ):
        """
        Args:
            elastic_tensor ((3,3,3,3)-, (6,6)- or (3,)-array): Elastic tensor
                (in C_ijkl notation, Voigt notation or a 3-component array
                containing [C_11, C_12, C_44]).
            orientation ((3,3)-array): Rotation matrix that defines the
                orientation of the system.

        Here is a list of elastic constants of a few materials:

        - Al: [110.5, 64.8, 30.9]
        - Cu: [170.0, 121.0, 75.0]
        - Fe: [211.0, 130.0, 82.0]
        - Mo: [442.0, 142.0, 162.0]
        - Ni: [248.0, 140.0, 76.0]
        - W: [630.0, 161.0, 160.0]
        """
        self._orientation = None
        self._elastic_tensor = tools.C_from_voigt(
            elastic_constants.initialize_elastic_tensor(
                C_tensor=C_tensor,
                C_11=C_11,
                C_12=C_12,
                C_13=C_13,
                C_22=C_22,
                C_33=C_33,
                C_44=C_44,
                C_55=C_55,
                C_66=C_66,
                youngs_modulus=youngs_modulus,
                poissons_ratio=poissons_ratio,
                shear_modulus=shear_modulus,
            )
        )
        if orientation is not None:
            self.orientation = orientation

    @property
    def orientation(self):
        """
        Rotation matrix that defines the orientation of the system. If set,
        the elastic tensor will be rotated accordingly. For example a box with
        a dislocation should get:

        >>> medium.orientation = np.array([[1, 1, 1], [1, 0, -1], [1, -2, 1]])

        If a non-orthogonal orientation is set, the second vector is
        orthogonalized with the Gram Schmidt process. It is not necessary to
        specify the third axis as it is automatically calculated.
        """
        return self._orientation

    @orientation.setter
    def orientation(self, r):
        self._orientation = tools.orthonormalize(r)

    def get_elastic_tensor(self, voigt=False, rotate=True):
        C = self._elastic_tensor.copy()
        if self.orientation is not None and rotate:
            return tools.crystal_to_box(C, self.orientation)
        if voigt:
            C = tools.C_to_voigt(C)
        return C

    def get_compliance_tensor(self, rotate=True, voigt=False):
        """Compliance matrix in Voigt notation."""
        S = np.linalg.inv(self.get_elastic_tensor(voigt=True, rotate=rotate))
        if voigt:
            return S
        return tools.C_from_voigt(S, inverse=True)

    def get_zener_ratio(self):
        """
        Zener ratio or the anisotropy index. If 1, the medium is isotropic. If
        isotropic, the analytical form of the Green's function is used for the
        calculation of strain and displacement fields.
        """
        return elastic_constants.get_zener_ratio(
            self.get_elastic_tensor(voigt=True, rotate=False)
        )

    def is_cubic(self):
        return elastic_constants.is_cubic(
            self.get_elastic_tensor(voigt=True, rotate=False)
        )

    def is_isotropic(self):
        return self.is_cubic() and np.isclose(self.get_zener_ratio(), 1)

    def get_elastic_moduli(self):
        if not self.is_isotropic():
            raise ValueError(
                "The material must be isotropic. Re-instantiate with isotropic"
                " elastic constants or run an averaging method"
                " (get_voigt_average, get_reuss_average) first"
            )
        return elastic_constants.get_elastic_moduli(
            self.get_elastic_tensor(voigt=True, rotate=False)
        )

    def get_greens_function(
        self,
        positions: np.ndarray,
        derivative: int = 0,
        fourier: bool = False,
        n_mesh: int = 100,
        optimize: bool = True,
        check_unique: bool = False,
    ):
        """
        Green's function of the equilibrium condition:

        C_ijkl d^2u_k/dx_jdx_l = 0

        Args:
            positions ((n,3)-array): Positions in real space or reciprocal
                space (if fourier=True).
            derivative (int): 0th, 1st or 2nd derivative of the Green's
                function. Ignored if `fourier=True`.
            fourier (bool): If `True`,  the Green's function of the reciprocal
                space is returned.
            n_mesh (int): Number of mesh points in the radial integration in
                case if anisotropic Green's function (ignored if isotropic=True
                or fourier=True)
            optimize (bool): cf. `optimize` in `numpy.einsum`
            check_unique (bool): Whether to check the unique positions

        Returns:
            ((n,3,3)-array): Green's function values for the given positions
        """
        if self.is_isotropic():
            param = self.get_elastic_moduli()
            C = Isotropic(
                param["poissons_ratio"], param["shear_modulus"], optimize=optimize
            )
        else:
            C = Anisotropic(self.get_elastic_tensor(), n_mesh=n_mesh, optimize=optimize)
        return C.get_greens_function(
            r=positions,
            derivative=derivative,
            fourier=fourier,
            check_unique=check_unique,
        )

    get_greens_function.__doc__ += Green.__doc__

    def get_point_defect_displacement(
        self,
        positions: np.ndarray,
        dipole_tensor: np.ndarray,
        n_mesh: int = 100,
        optimize: bool = True,
        check_unique: bool = False,
    ):
        """
        Displacement field around a point defect

        Args:
            positions ((n,3)-array): Positions in real space or reciprocal
                space (if fourier=True).
            dipole_tensor ((3,3)-array): Dipole tensor
            n_mesh (int): Number of mesh points in the radial integration in
                case if anisotropic Green's function (ignored if isotropic=True
                or fourier=True)
            optimize (bool): cf. `optimize` in `numpy.einsum`
            check_unique (bool): Whether to check the unique positions

        Returns:
            ((n,3)-array): Displacement field
        """
        g_tmp = self.get_greens_function(
            positions,
            derivative=1,
            fourier=False,
            n_mesh=n_mesh,
            optimize=optimize,
            check_unique=check_unique,
        )
        return -np.einsum("...ijk,...jk->...i", g_tmp, dipole_tensor)

    get_point_defect_displacement.__doc__ += point_defect_explanation

    def get_point_defect_strain(
        self,
        positions: np.ndarray,
        dipole_tensor: np.ndarray,
        n_mesh: int = 100,
        optimize: bool = True,
        check_unique: bool = False,
    ):
        """
        Strain field around a point defect using the Green's function method

        Args:
            positions ((n,3)-array): Positions in real space or reciprocal
                space (if fourier=True).
            dipole_tensor ((3,3)-array): Dipole tensor
            n_mesh (int): Number of mesh points in the radial integration in
                case if anisotropic Green's function (ignored if isotropic=True
                or fourier=True)
            optimize (bool): cf. `optimize` in `numpy.einsum`
            check_unique (bool): Whether to check the unique positions

        Returns:
            ((n,3,3)-array): Strain field
        """
        g_tmp = self.get_greens_function(
            positions,
            derivative=2,
            fourier=False,
            n_mesh=n_mesh,
            optimize=optimize,
            check_unique=check_unique,
        )
        v = -np.einsum("...ijkl,...kl->...ij", g_tmp, dipole_tensor)
        return 0.5 * (v + np.einsum("...ij->...ji", v))

    get_point_defect_strain.__doc__ += point_defect_explanation

    def get_point_defect_stress(
        self,
        positions: np.ndarray,
        dipole_tensor: np.ndarray,
        n_mesh: int = 100,
        optimize: bool = True,
    ):
        """
        Stress field around a point defect using the Green's function method

        Args:
            positions ((n,3)-array): Positions in real space or reciprocal
                space (if fourier=True).
            dipole_tensor ((3,3)-array): Dipole tensor
            n_mesh (int): Number of mesh points in the radial integration in
                case if anisotropic Green's function (ignored if isotropic=True
                or fourier=True)
            optimize (bool): cf. `optimize` in `numpy.einsum`

        Returns:
            ((n,3,3)-array): Stress field
        """
        strain = self.get_point_defect_strain(
            positions=positions,
            dipole_tensor=dipole_tensor,
            n_mesh=n_mesh,
            optimize=optimize,
        )
        return np.einsum("ijkl,...kl->...ij", self.get_elastic_tensor(), strain)

    get_point_defect_stress.__doc__ += point_defect_explanation

    def get_point_defect_energy_density(
        self,
        positions: np.ndarray,
        dipole_tensor: np.ndarray,
        n_mesh: int = 100,
        optimize: bool = True,
    ):
        """
        Energy density field around a point defect using the Green's function method

        Args:
            positions ((n,3)-array): Positions in real space or reciprocal
                space (if fourier=True).
            dipole_tensor ((3,3)-array): Dipole tensor
            n_mesh (int): Number of mesh points in the radial integration in
                case if anisotropic Green's function (ignored if isotropic=True
                or fourier=True)
            optimize (bool): cf. `optimize` in `numpy.einsum`

        Returns:
            ((n,)-array): Energy density field
        """
        strain = self.get_point_defect_strain(
            positions=positions,
            dipole_tensor=dipole_tensor,
            n_mesh=n_mesh,
            optimize=optimize,
        )
        return np.einsum(
            "ijkl,...kl,...ij->...", self.get_elastic_tensor(), strain, strain
        )

    get_point_defect_energy_density.__doc__ += point_defect_explanation

    def get_dislocation_displacement(
        self,
        positions: np.ndarray,
        burgers_vector: np.ndarray,
    ):
        """
        Displacement field around a dislocation according to anisotropic
        elasticity theory described by
        [Eshelby](https://doi.org/10.1016/0001-6160(53)90099-6).

        Args:
            positions ((n,2) or (n,3)-array): Position around a dislocation.
                The third axis coincides with the dislocation line.
            burgers_vector ((3,)-array): Burgers vector

        Returns:
            ((n, 3)-array): Displacement field (z-axis coincides with the
                dislocation line)
        """
<<<<<<< HEAD
        return eshelby.get_dislocation_displacement(
            self.elastic_tensor, positions, burgers_vector
        )
=======
        eshelby = Eshelby(self.get_elastic_tensor(), burgers_vector)
        return eshelby.get_displacement(positions)
>>>>>>> 275b1955

    def get_dislocation_strain(
        self,
        positions: np.ndarray,
        burgers_vector: np.ndarray,
    ):
        """
        Strain field around a dislocation according to anisotropic elasticity theory
        described by [Eshelby](https://doi.org/10.1016/0001-6160(53)90099-6).

        Args:
            positions ((n,2) or (n,3)-array): Position around a dislocation.
                The third axis coincides with the dislocation line.
            burgers_vector ((3,)-array): Burgers vector

        Returns:
            ((n, 3, 3)-array): Strain field (z-axis coincides with the dislocation line)
        """
<<<<<<< HEAD
        return eshelby.get_dislocation_strain(
            self.elastic_tensor, positions, burgers_vector
        )
=======
        eshelby = Eshelby(self.get_elastic_tensor(), burgers_vector)
        return eshelby.get_strain(positions)
>>>>>>> 275b1955

    def get_dislocation_stress(
        self,
        positions: np.ndarray,
        burgers_vector: np.ndarray,
    ):
        """
        Stress field around a dislocation according to anisotropic elasticity theory
        described by [Eshelby](https://doi.org/10.1016/0001-6160(53)90099-6).

        Args:
            positions ((n,2) or (n,3)-array): Position around a dislocation.
                The third axis coincides with the dislocation line.
            burgers_vector ((3,)-array): Burgers vector

        Returns:
            ((n, 3, 3)-array): Stress field (z-axis coincides with the dislocation line)
        """
<<<<<<< HEAD
        return eshelby.get_dislocation_stress(
            self.elastic_tensor, positions, burgers_vector
        )
=======
        strain = self.get_dislocation_strain(positions, burgers_vector=burgers_vector)
        return np.einsum("ijkl,...kl->...ij", self.get_elastic_tensor(), strain)
>>>>>>> 275b1955

    def get_dislocation_energy_density(
        self,
        positions: np.ndarray,
        burgers_vector: np.ndarray,
    ):
        """
        Energy density field around a dislocation (product of stress and
        strain, cf. corresponding methods)

        Args:
            positions ((n,2) or (n,3)-array): Position around a dislocation.
                The third axis coincides with the dislocation line.
            burgers_vector ((3,)-array): Burgers vector

        Returns:
            ((n,)-array): Energy density field
        """
<<<<<<< HEAD
        return eshelby.get_dislocation_energy_density(
            self.elastic_tensor, positions, burgers_vector
=======
        strain = self.get_dislocation_strain(positions, burgers_vector)
        return np.einsum(
            "ijkl,...kl,...ij->...", self.get_elastic_tensor(), strain, strain
>>>>>>> 275b1955
        )

    def get_dislocation_energy(
        self,
        burgers_vector: np.ndarray,
        r_min: float,
        r_max: float,
        mesh: int = 100,
    ):
        """
        Energy per unit length along the dislocation line.

        Args:
            burgers_vector ((3,)-array): Burgers vector
            r_min (float): Minimum distance from the dislocation core
            r_max (float): Maximum distance from the dislocation core
            mesh (int): Number of grid points for the numerical integration
                along the angle

        Returns:
            (float): Energy of dislocation per unit length

        The energy is defined by the product of the stress and strain (i.e.
        energy density), which is integrated over the plane vertical to the
        dislocation line. The energy density :math:`w` according to the linear
        elasticity is given by:

        .. math:
            w(r, \\theta) = A(\\theta)/r^2

        Therefore, the energy per unit length :math:`U` is given by:

        .. math:
            U = \\log(r_max/r_min)\\int A(\\theta)\\mathrm d\\theta

        This implies :math:`r_min` cannot be 0 as well as :math:`r_max` cannot
        be infinity. This is the consequence of the fact that the linear
        elasticity cannot describe the core structure properly, and a real
        medium is not infinitely large. While :math:`r_max` can be defined
        based on the real dislocation density, the choice of :math:`r_min`
        should be done carefully.
        """
<<<<<<< HEAD
        return eshelby.get_dislocation_energy(
            self.elastic_tensor, burgers_vector, r_min, r_max, mesh
=======
        if r_min <= 0:
            raise ValueError("r_min must be a positive float")
        theta_range = np.linspace(0, 2 * np.pi, 100, endpoint=False)
        r = np.stack((np.cos(theta_range), np.sin(theta_range)), axis=-1) * r_min
        strain = self.get_dislocation_strain(r, burgers_vector=burgers_vector)
        return (
            np.einsum("ijkl,nkl,nij->", self.get_elastic_tensor(), strain, strain)
            / np.diff(theta_range)[0]
            * r_min**2
            * np.log(r_max / r_min)
>>>>>>> 275b1955
        )

    @staticmethod
    def get_dislocation_force(
        stress: np.ndarray,
        glide_plane: np.ndarray,
        burgers_vector: np.ndarray,
    ):
        """
        Force per unit length along the dislocation line.

        Args:
            stress ((n, 3, 3)-array): External stress field at the dislocation line
            glide_plane ((3,)-array): Glide plane
            burgers_vector ((3,)-array): Burgers vector

        Returns:
            ((3,)-array): Force per unit length acting on the dislocation.
        """
<<<<<<< HEAD
        return eshelby.get_dislocation_force(stress, glide_plane, burgers_vector)
=======
        g = np.asarray(glide_plane) / np.linalg.norm(glide_plane)
        return np.einsum(
            "i,...ij,j,k->...k", g, stress, burgers_vector, np.cross(g, [0, 0, 1])
        )

    def get_voigt_average(self):
        return LinearElasticity(
            **elastic_constants.get_voigt_average(self.get_elastic_tensor(voigt=True))
        )

    def get_reuss_average(self):
        return LinearElasticity(
            **elastic_constants.get_reuss_average(self.get_elastic_tensor(voigt=True))
        )
>>>>>>> 275b1955
<|MERGE_RESOLUTION|>--- conflicted
+++ resolved
@@ -446,14 +446,9 @@
             ((n, 3)-array): Displacement field (z-axis coincides with the
                 dislocation line)
         """
-<<<<<<< HEAD
         return eshelby.get_dislocation_displacement(
-            self.elastic_tensor, positions, burgers_vector
-        )
-=======
-        eshelby = Eshelby(self.get_elastic_tensor(), burgers_vector)
-        return eshelby.get_displacement(positions)
->>>>>>> 275b1955
+            self.get_elastic_tensor(), positions, burgers_vector
+        )
 
     def get_dislocation_strain(
         self,
@@ -472,14 +467,9 @@
         Returns:
             ((n, 3, 3)-array): Strain field (z-axis coincides with the dislocation line)
         """
-<<<<<<< HEAD
         return eshelby.get_dislocation_strain(
-            self.elastic_tensor, positions, burgers_vector
-        )
-=======
-        eshelby = Eshelby(self.get_elastic_tensor(), burgers_vector)
-        return eshelby.get_strain(positions)
->>>>>>> 275b1955
+            self.get_elastic_tensor(), positions, burgers_vector
+        )
 
     def get_dislocation_stress(
         self,
@@ -498,14 +488,9 @@
         Returns:
             ((n, 3, 3)-array): Stress field (z-axis coincides with the dislocation line)
         """
-<<<<<<< HEAD
         return eshelby.get_dislocation_stress(
-            self.elastic_tensor, positions, burgers_vector
-        )
-=======
-        strain = self.get_dislocation_strain(positions, burgers_vector=burgers_vector)
-        return np.einsum("ijkl,...kl->...ij", self.get_elastic_tensor(), strain)
->>>>>>> 275b1955
+            self.get_elastic_tensor(), positions, burgers_vector
+        )
 
     def get_dislocation_energy_density(
         self,
@@ -524,14 +509,8 @@
         Returns:
             ((n,)-array): Energy density field
         """
-<<<<<<< HEAD
         return eshelby.get_dislocation_energy_density(
-            self.elastic_tensor, positions, burgers_vector
-=======
-        strain = self.get_dislocation_strain(positions, burgers_vector)
-        return np.einsum(
-            "ijkl,...kl,...ij->...", self.get_elastic_tensor(), strain, strain
->>>>>>> 275b1955
+            self.get_elastic_tensor(), positions, burgers_vector
         )
 
     def get_dislocation_energy(
@@ -574,21 +553,8 @@
         based on the real dislocation density, the choice of :math:`r_min`
         should be done carefully.
         """
-<<<<<<< HEAD
         return eshelby.get_dislocation_energy(
-            self.elastic_tensor, burgers_vector, r_min, r_max, mesh
-=======
-        if r_min <= 0:
-            raise ValueError("r_min must be a positive float")
-        theta_range = np.linspace(0, 2 * np.pi, 100, endpoint=False)
-        r = np.stack((np.cos(theta_range), np.sin(theta_range)), axis=-1) * r_min
-        strain = self.get_dislocation_strain(r, burgers_vector=burgers_vector)
-        return (
-            np.einsum("ijkl,nkl,nij->", self.get_elastic_tensor(), strain, strain)
-            / np.diff(theta_range)[0]
-            * r_min**2
-            * np.log(r_max / r_min)
->>>>>>> 275b1955
+            self.get_elastic_tensor(), burgers_vector, r_min, r_max, mesh
         )
 
     @staticmethod
@@ -608,13 +574,7 @@
         Returns:
             ((3,)-array): Force per unit length acting on the dislocation.
         """
-<<<<<<< HEAD
         return eshelby.get_dislocation_force(stress, glide_plane, burgers_vector)
-=======
-        g = np.asarray(glide_plane) / np.linalg.norm(glide_plane)
-        return np.einsum(
-            "i,...ij,j,k->...k", g, stress, burgers_vector, np.cross(g, [0, 0, 1])
-        )
 
     def get_voigt_average(self):
         return LinearElasticity(
@@ -624,5 +584,4 @@
     def get_reuss_average(self):
         return LinearElasticity(
             **elastic_constants.get_reuss_average(self.get_elastic_tensor(voigt=True))
-        )
->>>>>>> 275b1955
+        )