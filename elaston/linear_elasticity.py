# coding: utf-8
# Copyright (c) Max-Planck-Institut für Eisenforschung GmbH - Computational Materials Design (CM) Department
# Distributed under the terms of "New BSD License", see the LICENSE file.

import numpy as np
from typing import Optional
from elaston.green import Anisotropic, Isotropic, Green
from elaston.eshelby import Eshelby
from elaston import tools
from elaston import elastic_constants

__author__ = "Sam Waseda"
__copyright__ = (
    "Copyright 2021, Max-Planck-Institut für Eisenforschung GmbH "
    "- Computational Materials Design (CM) Department"
)
__version__ = "1.0"
__maintainer__ = "Sam Waseda"
__email__ = "waseda@mpie.de"
__status__ = "development"
__date__ = "Aug 21, 2021"


point_defect_explanation = """
According to the definition of the Green's function (cf. docstring of `get_greens_function`):

.. math:
    u_i(r) = \\sum_a G_{ij}(r-a)f_j(a)

where :math:`u_i(r)` is the displacement field of component :math:`i` at position :math:`r` and
:math:`f_j(a)` is the force component :math:`j` of the atom at position :math:`a`. By taking the
polynomial development we obtain:

.. math:
    u_i(r) \\approx G_{ij}(r)\\sum_a f_j(a)-\\frac{\\partial G_{ij}}{\\partial r_k}(r)\\sum_a a_k f_j(a)

The first term disappears because the sum of the forces is zero. From the second term we define
the dipole tensor :math:`P_{jk} = a_k f_j(a)`. Following the definition above, we can obtain the
displacement field, strain field, stress field and energy density field if the dipole tensor and
the elastic tensor are known.

The dipole tensor of a point defect is commonly obtained from the following equation:

.. math:
    U = \\frac{V}{2} \\varepsilon_{ij}C_{ijkl}\\varepsilon_{kl}-P_{kl}\\varepsilon_{kl}

where :math:`U` is the potential energy, :math:`V` is the volume and :math:`\\varepsilon` is the
strain field. At equilibrium, the derivative of the potential energy with respect to the strain
disappears:

.. math:
    P_{ij} = VC_{ijkl}\\varepsilon_{kl} = V\\sigma_{ij}

With this in mind, we can calculate the dipole tensor of Ni in Al with the following lines:

>>> from pyiron_atomistics import Project
>>> pr = Project('dipole_tensor')
>>> job = pr.create.job.Lammps('dipole')
>>> n_repeat = 3
>>> job.structure = pr.create.structure.bulk('Al', cubic=True).repeat(n_repeat)
>>> job.structure[0] = 'Ni'
>>> job.calc_minimize()
>>> job.run()
>>> dipole_tensor = -job.structure.get_volume()*job['output/generic/pressures'][-1]

Instead of working with atomistic calculations, the dipole tensor can be calculated by the
lambda tensor [1], which is defined as:

.. math:
    \\lambda_{ij} = \\frac{1]{V} \\frac{\\partial \\varepsilon_{ij}}{\\partial c}

where :math:`c` is the concentration of the defect, :math:`V` is the volume
and :math:`\\varepsilon` is the strain field. Then the dipole tensor is given by:

.. math:
    P_{ij} = VC_{ijkl}\\lambda_{kl}

ref:

[1]
Nowick, Arthur S.
Anelastic relaxation in crystalline solids.
Vol. 1. Elsevier, 2012.
"""


class LinearElasticity:
    """
    Linear elastic field class based on the 3x3x3x3 elastic tensor :math:C_{ijkl}:

    .. math:
        \\sigma_{ij} = C_{ijkl} * \\epsilon_{kl}

    where :math:\\sigma_{ij} is the ij-component of stress and
    :math:\\epsilon_{kl} is the kl-component of strain.

    Examples I: Get bulk modulus from the elastic tensor:

    >>> medium = LinearElasticity(elastic_tensor)
    >>> print(medium.bulk_modulus)

    Example II: Get strain field around a point defect:

    >>> import numpy as np
    >>> medium = LinearElasticity(elastic_tensor)
    >>> random_positions = np.random.random((10, 3))-0.5
    >>> dipole_tensor = np.eye(3)
    >>> print(medium.get_point_defect_strain(random_positions, dipole_tensor))

    Example III: Get stress field around a dislocation:

    >>> import numpy as np
    >>> medium = LinearElasticity(elastic_tensor)
    >>> random_positions = np.random.random((10, 3))-0.5
    >>> burgers_vector = np.array([0, 0, 1])
    >>> print(medium.get_dislocation_stress(random_positions, burgers_vector))

    Example IV: Estimate the distance between partial dislocations:

    >>> medium = LinearElasticity(elastic_tensor)
    >>> partial_one = np.array([-0.5, 0, np.sqrt(3)/2])*lattice_constant
    >>> partial_two = np.array([0.5, 0, np.sqrt(3)/2])*lattice_constant
    >>> distance = 100
    >>> stress_one = medium.get_dislocation_stress([0, distance, 0], partial_one)
    >>> print('Choose `distance` in the way that the value below corresponds to SFE')
    >>> medium.get_dislocation_force(stress_one, [0, 1, 0], partial_two)

    """

    def __init__(
        self,
        C_tensor=None,
        C_11=None,
        C_12=None,
        C_13=None,
        C_22=None,
        C_33=None,
        C_44=None,
        C_55=None,
        C_66=None,
        youngs_modulus=None,
        poissons_ratio=None,
        shear_modulus=None,
    ):
        """
        Args:
            elastic_tensor ((3,3,3,3)-, (6,6)- or (3,)-array): Elastic tensor
                (in C_ijkl notation, Voigt notation or a 3-component array
                containing [C_11, C_12, C_44]).
            orientation ((3,3)-array): Rotation matrix that defines the
                orientation of the system.

        Here is a list of elastic constants of a few materials:

        - Al: [110.5, 64.8, 30.9]
        - Cu: [170.0, 121.0, 75.0]
        - Fe: [211.0, 130.0, 82.0]
        - Mo: [442.0, 142.0, 162.0]
        - Ni: [248.0, 140.0, 76.0]
        - W: [630.0, 161.0, 160.0]
        """
        self._elastic_tensor = tools.C_from_voigt(
            elastic_constants.initialize_elastic_tensor(elastic_tensor)
        )

    @property
    def orientation(self):
        """
        Rotation matrix that defines the orientation of the system. If set,
        the elastic tensor will be rotated accordingly. For example a box with
        a dislocation should get:

        >>> medium.orientation = np.array([[1, 1, 1], [1, 0, -1], [1, -2, 1]])

        If a non-orthogonal orientation is set, the second vector is
        orthogonalized with the Gram Schmidt process. It is not necessary to
        specify the third axis as it is automatically calculated.
        """
        return self._orientation

    @orientation.setter
    def orientation(self, r):
        self._orientation = tools.orthonormalize(r)

<<<<<<< HEAD
    def get_elastic_tensor(self, voigt=False, orientation=None):
        C = self._elastic_tensor.copy()
        if orientation is not None:
            mat = tools.orthonormalize(orientation)
            C = tools.crystal_to_box(C, mat)
        if voigt:
            C = tools.C_to_voigt(C)
        return C
=======
    @property
    def _is_rotated(self):
        return np.isclose(np.einsum("ii->", self.orientation), 3)

    @property
    def elastic_tensor(self):
        """
        Elastic tensor. Regardless of whether it was given in the Voigt
        notation or in the full form, always the full tensor (i.e.
        (3,3,3,3)-array) is returned. For Voigt notation, use `elastic_tensor_voigt`
        """
        if not self._is_rotated:
            return np.einsum(
                "Ii,Jj,Kk,Ll,ijkl->IJKL",
                *4 * [self.orientation],
                self._elastic_tensor,
                optimize=True,
            )
        return self._elastic_tensor

    @elastic_tensor.setter
    def elastic_tensor(self, C):
        C = np.asarray(C)
        if C.shape != (6, 6) and C.shape != (3, 3, 3, 3) and C.shape != (3,):
            raise ValueError("Elastic tensor must be a (6,6), (3,3,3,3) or (3,)  array")
        if C.shape == (3,):
            C = tools.coeff_to_voigt(C)
        if C.shape == (6, 6):
            C = tools.C_from_voigt(C)
        self._elastic_tensor = C

    @property
    def elastic_tensor_voigt(self):
        """
        Voigt notation of the elastic tensor, i.e. (i, j) = i, if i == j and
        (i, j) = 6-i-j if i!=j.
        """
        return tools.C_to_voigt(self.elastic_tensor)
>>>>>>> 51ea6933

    def get_compliance_matrix(self, orientation=None):
        """Compliance matrix in Voigt notation."""
        return np.linalg.inv(
            self.get_elastic_tensor(voigt=True, orientation=orientation)
        )

    def get_zener_ratio(self):
        """
        Zener ratio or the anisotropy index. If 1, the medium is isotropic. If
        isotropic, the analytical form of the Green's function is used for the
        calculation of strain and displacement fields.
        """
        return elastic_constants.get_zener_ratio(
            self.get_elastic_tensor(voigt=True)
        )

    def is_isotropic(self):
        return elastic_constants.is_isotropic(self.get_elastic_tensor(voigt=True))

    def get_elastic_moduli(self):
        if not self.is_isotropic():
            raise ValueError(
                "The material must be isotropic. Re-instantiate with isotropic"
                " elastic constants or run an averaging method"
                " (get_voigt_average, get_reuss_average) first"
            )
        return elastic_tensor.get_elastic_moduli(self.get_elastic_tensor(voigt=True))

    def get_greens_function(
        self,
        positions: np.ndarray,
        orientation: Optional[np.ndarray] = None,
        derivative: int = 0,
        fourier: bool = False,
        n_mesh: int = 100,
        optimize: bool = True,
        check_unique: bool = False,
    ):
        """
        Green's function of the equilibrium condition:

        C_ijkl d^2u_k/dx_jdx_l = 0

        Args:
<<<<<<< HEAD
            positions ((n,3)-array): Positions in real space or reciprocal space (if fourier=True).
            derivative (int): 0th, 1st or 2nd derivative of the Green's function. Ignored if
                `fourier=True`.
            fourier (bool): If `True`,  the Green's function of the reciprocal space is returned.
            n_mesh (int): Number of mesh points in the radial integration in case if anisotropic
                Green's function (ignored if isotropic=True or fourier=True)
            isotropic (bool): Whether to use the isotropic or anisotropic elasticity.
=======
            positions ((n,3)-array): Positions in real space or reciprocal
                space (if fourier=True).
            derivative (int): 0th, 1st or 2nd derivative of the Green's
                function. Ignored if `fourier=True`.
            fourier (bool): If `True`,  the Green's function of the reciprocal
                space is returned.
            n_mesh (int): Number of mesh points in the radial integration in
                case if anisotropic Green's function (ignored if isotropic=True
                or fourier=True)
            isotropic (bool): Whether to use the isotropic or anisotropic
                elasticity. If the medium is isotropic, it will automatically
                be set to isotropic=True
>>>>>>> 51ea6933
            optimize (bool): cf. `optimize` in `numpy.einsum`
            check_unique (bool): Whether to check the unique positions

        Returns:
            ((n,3,3)-array): Green's function values for the given positions
        """
        if isotropic and self.is_isotropic():
            param = self.get_elastic_moduli()
            C = Isotropic(
                param["poissons_ratio"], param["shear_modulus"], optimize=optimize
            )
        else:
            C = Anisotropic(
                self.get_elastic_tensor(orientation=orientation),
                n_mesh=n_mesh,
                optimize=optimize
            )
        return C.get_greens_function(
            r=positions,
            derivative=derivative,
            fourier=fourier,
            check_unique=check_unique,
        )

    get_greens_function.__doc__ += Green.__doc__

    def get_point_defect_displacement(
        self,
        positions: np.ndarray,
        orientation: Optional[np.ndarray] = None,
        dipole_tensor: np.ndarray,
        n_mesh: int = 100,
        isotropic: bool = False,
        optimize: bool = True,
        check_unique: bool = False,
    ):
        """
        Displacement field around a point defect

        Args:
            positions ((n,3)-array): Positions in real space or reciprocal
                space (if fourier=True).
            dipole_tensor ((3,3)-array): Dipole tensor
            n_mesh (int): Number of mesh points in the radial integration in
                case if anisotropic Green's function (ignored if isotropic=True
                or fourier=True)
            isotropic (bool): Whether to use the isotropic or anisotropic
                elasticity. If the medium is isotropic, it will automatically
                be set to isotropic=True
            optimize (bool): cf. `optimize` in `numpy.einsum`
            check_unique (bool): Whether to check the unique positions

        Returns:
            ((n,3)-array): Displacement field
        """
        g_tmp = self.get_greens_function(
            positions,
            orientation=orientation,
            derivative=1,
            fourier=False,
            n_mesh=n_mesh,
            isotropic=isotropic,
            optimize=optimize,
            check_unique=check_unique,
        )
        return -np.einsum("...ijk,...jk->...i", g_tmp, dipole_tensor)

    get_point_defect_displacement.__doc__ += point_defect_explanation

    def get_point_defect_strain(
        self,
        positions: np.ndarray,
        orientation: Optional[np.ndarray] = None,
        dipole_tensor: np.ndarray,
        n_mesh: int = 100,
        isotropic: bool = False,
        optimize: bool = True,
        check_unique: bool = False,
    ):
        """
        Strain field around a point defect using the Green's function method

        Args:
            positions ((n,3)-array): Positions in real space or reciprocal
                space (if fourier=True).
            dipole_tensor ((3,3)-array): Dipole tensor
            n_mesh (int): Number of mesh points in the radial integration in
                case if anisotropic Green's function (ignored if isotropic=True
                or fourier=True)
            isotropic (bool): Whether to use the isotropic or anisotropic
                elasticity. If the medium is isotropic, it will automatically
                be set to isotropic=True
            optimize (bool): cf. `optimize` in `numpy.einsum`
            check_unique (bool): Whether to check the unique positions

        Returns:
            ((n,3,3)-array): Strain field
        """
        g_tmp = self.get_greens_function(
            positions,
            orientation=orientation,
            derivative=2,
            fourier=False,
            n_mesh=n_mesh,
            isotropic=isotropic,
            optimize=optimize,
            check_unique=check_unique,
        )
        v = -np.einsum("...ijkl,...kl->...ij", g_tmp, dipole_tensor)
        return 0.5 * (v + np.einsum("...ij->...ji", v))

    get_point_defect_strain.__doc__ += point_defect_explanation

    def get_point_defect_stress(
        self,
        positions: np.ndarray,
        orientation: Optional[np.ndarray] = None,
        dipole_tensor: np.ndarray,
        n_mesh: int = 100,
        isotropic: bool = False,
        optimize: bool = True,
    ):
        """
        Stress field around a point defect using the Green's function method

        Args:
            positions ((n,3)-array): Positions in real space or reciprocal
                space (if fourier=True).
            dipole_tensor ((3,3)-array): Dipole tensor
            n_mesh (int): Number of mesh points in the radial integration in
                case if anisotropic Green's function (ignored if isotropic=True
                or fourier=True)
            isotropic (bool): Whether to use the isotropic or anisotropic
                elasticity. If the medium is isotropic, it will automatically
                be set to isotropic=True
            optimize (bool): cf. `optimize` in `numpy.einsum`

        Returns:
            ((n,3,3)-array): Stress field
        """
        strain = self.get_point_defect_strain(
            positions=positions,
            orientation=orientation,
            dipole_tensor=dipole_tensor,
            n_mesh=n_mesh,
            isotropic=isotropic,
            optimize=optimize,
        )
        return np.einsum(
            "ijkl,...kl->...ij",
            self.get_elastic_tensor(orientation=orientation),
            strain
        )

    get_point_defect_stress.__doc__ += point_defect_explanation

    def get_point_defect_energy_density(
        self,
        positions: np.ndarray,
        orientation: Optional[np.ndarray] = None,
        dipole_tensor: np.ndarray,
        n_mesh: int = 100,
        isotropic: bool = False,
        optimize: bool = True,
    ):
        """
        Energy density field around a point defect using the Green's function method

        Args:
            positions ((n,3)-array): Positions in real space or reciprocal
                space (if fourier=True).
            dipole_tensor ((3,3)-array): Dipole tensor
            n_mesh (int): Number of mesh points in the radial integration in
                case if anisotropic Green's function (ignored if isotropic=True
                or fourier=True)
            isotropic (bool): Whether to use the isotropic or anisotropic
                elasticity. If the medium is isotropic, it will automatically
                be set to isotropic=True
            optimize (bool): cf. `optimize` in `numpy.einsum`

        Returns:
            ((n,)-array): Energy density field
        """
        strain = self.get_point_defect_strain(
            positions=positions,
            orientation=orientation,
            dipole_tensor=dipole_tensor,
            n_mesh=n_mesh,
            isotropic=isotropic,
            optimize=optimize,
        )
        return np.einsum(
            "ijkl,...kl,...ij->...",
            self.get_elastic_tensor(orientation=orientation),
            strain,
            strain
        )

    get_point_defect_energy_density.__doc__ += point_defect_explanation

    def get_dislocation_displacement(
        self,
        positions: np.ndarray,
        orientation: Optional[np.ndarray] = None,
        burgers_vector: np.ndarray,
    ):
        """
        Displacement field around a dislocation according to anisotropic
        elasticity theory described by
        [Eshelby](https://doi.org/10.1016/0001-6160(53)90099-6).

        Args:
            positions ((n,2) or (n,3)-array): Position around a dislocation.
                The third axis coincides with the dislocation line.
            burgers_vector ((3,)-array): Burgers vector

        Returns:
            ((n, 3)-array): Displacement field (z-axis coincides with the
                dislocation line)
        """
        eshelby = Eshelby(
            self.get_elastic_tensor(orientation=orientation), burgers_vector
        )
        return eshelby.get_displacement(positions)

    def get_dislocation_strain(
        self,
        positions: np.ndarray,
        orientation: Optional[np.ndarray] = None,
        burgers_vector: np.ndarray,
    ):
        """
        Strain field around a dislocation according to anisotropic elasticity theory
        described by [Eshelby](https://doi.org/10.1016/0001-6160(53)90099-6).

        Args:
            positions ((n,2) or (n,3)-array): Position around a dislocation.
                The third axis coincides with the dislocation line.
            burgers_vector ((3,)-array): Burgers vector

        Returns:
            ((n, 3, 3)-array): Strain field (z-axis coincides with the dislocation line)
        """
        eshelby = Eshelby(
            self.get_elastic_tensor(orientation=orientation), burgers_vector
        )
        return eshelby.get_strain(positions)

    def get_dislocation_stress(
        self,
        positions: np.ndarray,
        orientation: Optional[np.ndarray] = None,
        burgers_vector: np.ndarray,
    ):
        """
        Stress field around a dislocation according to anisotropic elasticity theory
        described by [Eshelby](https://doi.org/10.1016/0001-6160(53)90099-6).

        Args:
            positions ((n,2) or (n,3)-array): Position around a dislocation.
                The third axis coincides with the dislocation line.
            burgers_vector ((3,)-array): Burgers vector

        Returns:
            ((n, 3, 3)-array): Stress field (z-axis coincides with the dislocation line)
        """
        strain = self.get_dislocation_strain(
            positions, orientation=orientation, burgers_vector=burgers_vector
        )
        return np.einsum(
            "ijkl,...kl->...ij", self.get_elastic_tensor(orientation), strain
        )

    def get_dislocation_energy_density(
        self,
        positions: np.ndarray,
        orientation: Optional[np.ndarray] = None,
        burgers_vector: np.ndarray,
    ):
        """
        Energy density field around a dislocation (product of stress and
        strain, cf. corresponding methods)

        Args:
            positions ((n,2) or (n,3)-array): Position around a dislocation.
                The third axis coincides with the dislocation line.
            burgers_vector ((3,)-array): Burgers vector

        Returns:
            ((n,)-array): Energy density field
        """
        strain = self.get_dislocation_strain(positions, orientation, burgers_vector)
        return np.einsum(
            "ijkl,...kl,...ij->...",
            self.get_elastic_tensor(orientation),
            strain,
            strain
        )

    def get_dislocation_energy(
        self,
        burgers_vector: np.ndarray,
        orientation: Optional[np.ndarray] = None,
        r_min: float,
        r_max: float,
        mesh: int = 100,
    ):
        """
        Energy per unit length along the dislocation line.

        Args:
            burgers_vector ((3,)-array): Burgers vector
            r_min (float): Minimum distance from the dislocation core
            r_max (float): Maximum distance from the dislocation core
            mesh (int): Number of grid points for the numerical integration
                along the angle

        Returns:
            (float): Energy of dislocation per unit length

        The energy is defined by the product of the stress and strain (i.e.
        energy density), which is integrated over the plane vertical to the
        dislocation line. The energy density :math:`w` according to the linear
        elasticity is given by:

        .. math:
            w(r, \\theta) = A(\\theta)/r^2

        Therefore, the energy per unit length :math:`U` is given by:

        .. math:
            U = \\log(r_max/r_min)\\int A(\\theta)\\mathrm d\\theta

        This implies :math:`r_min` cannot be 0 as well as :math:`r_max` cannot
        be infinity. This is the consequence of the fact that the linear
        elasticity cannot describe the core structure properly, and a real
        medium is not infinitely large. While :math:`r_max` can be defined
        based on the real dislocation density, the choice of :math:`r_min`
        should be done carefully.
        """
        if r_min <= 0:
            raise ValueError("r_min must be a positive float")
        theta_range = np.linspace(0, 2 * np.pi, 100, endpoint=False)
        r = np.stack((np.cos(theta_range), np.sin(theta_range)), axis=-1) * r_min
        strain = self.get_dislocation_strain(r, burgers_vector=burgers_vector)
        return np.einsum(
            "ijkl,nkl,nij->", self.get_elastic_tensor(orientation), strain, strain
        ) / np.diff(theta_range)[0] * r_min**2 * np.log(r_max / r_min)

    @staticmethod
    def get_dislocation_force(
        stress: np.ndarray,
        glide_plane: np.ndarray,
        burgers_vector: np.ndarray,
    ):
        """
        Force per unit length along the dislocation line.

        Args:
            stress ((n, 3, 3)-array): External stress field at the dislocation line
            glide_plane ((3,)-array): Glide plane
            burgers_vector ((3,)-array): Burgers vector

        Returns:
            ((3,)-array): Force per unit length acting on the dislocation.
        """
        g = np.asarray(glide_plane) / np.linalg.norm(glide_plane)
        return np.einsum(
            "i,...ij,j,k->...k", g, stress, burgers_vector, np.cross(g, [0, 0, 1])
        )<|MERGE_RESOLUTION|>--- conflicted
+++ resolved
@@ -182,7 +182,6 @@
     def orientation(self, r):
         self._orientation = tools.orthonormalize(r)
 
-<<<<<<< HEAD
     def get_elastic_tensor(self, voigt=False, orientation=None):
         C = self._elastic_tensor.copy()
         if orientation is not None:
@@ -191,46 +190,6 @@
         if voigt:
             C = tools.C_to_voigt(C)
         return C
-=======
-    @property
-    def _is_rotated(self):
-        return np.isclose(np.einsum("ii->", self.orientation), 3)
-
-    @property
-    def elastic_tensor(self):
-        """
-        Elastic tensor. Regardless of whether it was given in the Voigt
-        notation or in the full form, always the full tensor (i.e.
-        (3,3,3,3)-array) is returned. For Voigt notation, use `elastic_tensor_voigt`
-        """
-        if not self._is_rotated:
-            return np.einsum(
-                "Ii,Jj,Kk,Ll,ijkl->IJKL",
-                *4 * [self.orientation],
-                self._elastic_tensor,
-                optimize=True,
-            )
-        return self._elastic_tensor
-
-    @elastic_tensor.setter
-    def elastic_tensor(self, C):
-        C = np.asarray(C)
-        if C.shape != (6, 6) and C.shape != (3, 3, 3, 3) and C.shape != (3,):
-            raise ValueError("Elastic tensor must be a (6,6), (3,3,3,3) or (3,)  array")
-        if C.shape == (3,):
-            C = tools.coeff_to_voigt(C)
-        if C.shape == (6, 6):
-            C = tools.C_from_voigt(C)
-        self._elastic_tensor = C
-
-    @property
-    def elastic_tensor_voigt(self):
-        """
-        Voigt notation of the elastic tensor, i.e. (i, j) = i, if i == j and
-        (i, j) = 6-i-j if i!=j.
-        """
-        return tools.C_to_voigt(self.elastic_tensor)
->>>>>>> 51ea6933
 
     def get_compliance_matrix(self, orientation=None):
         """Compliance matrix in Voigt notation."""
@@ -276,15 +235,6 @@
         C_ijkl d^2u_k/dx_jdx_l = 0
 
         Args:
-<<<<<<< HEAD
-            positions ((n,3)-array): Positions in real space or reciprocal space (if fourier=True).
-            derivative (int): 0th, 1st or 2nd derivative of the Green's function. Ignored if
-                `fourier=True`.
-            fourier (bool): If `True`,  the Green's function of the reciprocal space is returned.
-            n_mesh (int): Number of mesh points in the radial integration in case if anisotropic
-                Green's function (ignored if isotropic=True or fourier=True)
-            isotropic (bool): Whether to use the isotropic or anisotropic elasticity.
-=======
             positions ((n,3)-array): Positions in real space or reciprocal
                 space (if fourier=True).
             derivative (int): 0th, 1st or 2nd derivative of the Green's
@@ -297,7 +247,6 @@
             isotropic (bool): Whether to use the isotropic or anisotropic
                 elasticity. If the medium is isotropic, it will automatically
                 be set to isotropic=True
->>>>>>> 51ea6933
             optimize (bool): cf. `optimize` in `numpy.einsum`
             check_unique (bool): Whether to check the unique positions
 
